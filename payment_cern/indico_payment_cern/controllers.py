from __future__ import unicode_literals

import re

from flask import flash, redirect, request
from flask_pluginengine import current_plugin, render_plugin_template
from markupsafe import Markup
from werkzeug.exceptions import BadRequest

from indico.legacy.webinterface.rh.base import RH
from indico.modules.events.payment.models.transactions import TransactionAction
from indico.modules.events.payment.util import register_transaction
from indico.modules.events.registration.controllers.display import RHRegistrationFormRegistrationBase
from indico.modules.events.registration.models.registrations import Registration
from indico.web.flask.util import url_for

from indico_payment_cern import _
from indico_payment_cern.util import create_hash


class RHPaymentAbortedBase(RHRegistrationFormRegistrationBase):
    """Base class for simple payment errors which just show a message"""

    _category = 'info'
    _msg = None
    CSRF_ENABLED = False

    def _process(self):
        flash(self._msg, self._category)
        return redirect(url_for('event_registration.display_regform', self.registration.locator.registrant))


class RHPaymentCancel(RHPaymentAbortedBase):
    _msg = _('You cancelled the payment process.')


class RHPaymentDecline(RHPaymentAbortedBase):
    _category = 'error'
    _msg = _('Your payment was declined.')


class RHPaymentUncertain(RHPaymentAbortedBase):
    _category = 'error'

    @property
    def _msg(self):
        return Markup(render_plugin_template('payment_uncertain.html', registration=self.registration,
                                             settings=current_plugin.settings.get_all()))


class PaymentSuccessMixin:
    CSRF_ENABLED = False

    def _check_hash(self):
        if bool(request.form) == bool(request.args):
            # Prevent tampering with GET/POST data. We expect only one type of arguments!
            # The signature check would fail anyway but if someone tries to be smart we'll log it here.
            current_plugin.logger.error('Received invalid request from postfinance containing GET and '
                                        'POST data (%s, %s)', request.args, request.form)
            raise BadRequest
        fields = {'AAVCheck', 'ACCEPTANCE', 'BRAND', 'CARDNO', 'CCCTY', 'CN', 'CVCCheck', 'ECI', 'ED', 'IP', 'IPCTY',
                  'NCERROR', 'PAYID', 'PM', 'STATUS', 'TRXDATE', 'VC', 'amount', 'currency', 'orderID'}
        seed = current_plugin.settings.get('hash_seed_out_{}'.format(request.values['currency'].lower()))
        expected_hash = create_hash(seed, {k.upper(): v for k, v in request.values.iteritems() if k in fields})
        return request.values['SHASIGN'] == expected_hash

    def _create_transaction(self):
        amount = float(request.values['amount'])
        currency = request.values['currency']
        request_data = request.values.to_dict()
        transaction = self.registration.transaction
        if transaction and transaction.data == request_data:
            # Same request, e.g. because of the client-side and server-side success notification
            return
        register_transaction(registration=self.registration,
                             amount=amount,
                             currency=currency,
                             action=TransactionAction.complete,
                             provider='cern',
                             data=request_data)


class RHPaymentSuccess(PaymentSuccessMixin, RHRegistrationFormRegistrationBase):
    """Verify and process a successful payment"""

    def _process(self):
        if not self._check_hash():
            flash('Your transaction could not be authorized.', 'error')
        else:
            self._create_transaction()
            flash(_('Your payment request has been processed.'), 'success')
        return redirect(url_for('event_registration.display_regform', self.registration.locator.registrant))


class RHPaymentSuccessBackground(PaymentSuccessMixin, RH):
    """Verify and process a successful payment (server2server notification)"""

<<<<<<< HEAD
    def _process_args(self):
        matches = re.search(r'r(\d)+$', request.values['orderID'])
=======
    def _checkParams(self):
        matches = re.search(r'r(\d+)$', request.values['orderID'])
>>>>>>> c43ba598
        if matches is None:
            raise BadRequest
        self.registration = Registration.find_first(id=matches.group(1))
        if self.registration is None:
            raise BadRequest

    def _process(self):
        if not self._check_hash():
            current_plugin.logger.warning('Received invalid request from postfinance: %s', request.values)
            raise BadRequest
        self._create_transaction()


class RHPaymentCancelBackground(RH):
    """Request cancelled callback (server2server notification)"""

    CSRF_ENABLED = False

    def _process(self):
        # We don't do anything here since we don't have anything stored locally
        # for a transaction that was not successful.
        pass<|MERGE_RESOLUTION|>--- conflicted
+++ resolved
@@ -95,13 +95,8 @@
 class RHPaymentSuccessBackground(PaymentSuccessMixin, RH):
     """Verify and process a successful payment (server2server notification)"""
 
-<<<<<<< HEAD
     def _process_args(self):
-        matches = re.search(r'r(\d)+$', request.values['orderID'])
-=======
-    def _checkParams(self):
         matches = re.search(r'r(\d+)$', request.values['orderID'])
->>>>>>> c43ba598
         if matches is None:
             raise BadRequest
         self.registration = Registration.find_first(id=matches.group(1))
