# This file is part of the CERN Indico plugins.
# Copyright (C) 2014 - 2018 CERN
#
# The CERN Indico plugins are free software; you can redistribute
# them and/or modify them under the terms of the MIT License; see
# the LICENSE file for more details.

from __future__ import unicode_literals

from setuptools import find_packages, setup


setup(
    name='indico-plugin-custom-themes',
    version='2.0.dev0',
    url='https://github.com/indico/indico-plugins-cern',
    license='MIT',
    author='Indico Team',
    author_email='indico-team@cern.ch',
    packages=find_packages(),
    zip_safe=False,
    include_package_data=True,
    install_requires=[
<<<<<<< HEAD
        'indico>=2.0'
=======
        'indico>=2.1.dev0'
>>>>>>> 98afe16a
    ],
    entry_points={
        'indico.plugins': {'themes_cern = indico_custom_themes.plugins:CERNThemesPlugin',
                           'themes_lcagenda = indico_custom_themes.plugins:LCAgendaThemesPlugin'}
    },
    classifiers=[
        'Environment :: Plugins',
        'Environment :: Web Environment',
        'License :: OSI Approved :: MIT License',
        'Programming Language :: Python :: 2.7',
    ],
)<|MERGE_RESOLUTION|>--- conflicted
+++ resolved
@@ -21,11 +21,7 @@
     zip_safe=False,
     include_package_data=True,
     install_requires=[
-<<<<<<< HEAD
-        'indico>=2.0'
-=======
         'indico>=2.1.dev0'
->>>>>>> 98afe16a
     ],
     entry_points={
         'indico.plugins': {'themes_cern = indico_custom_themes.plugins:CERNThemesPlugin',
