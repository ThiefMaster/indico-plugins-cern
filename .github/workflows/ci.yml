--- conflicted
+++ resolved
@@ -30,15 +30,9 @@
             echo "unsupported event: $GITHUB_EVENT_NAME"
             exit 1
           fi
-<<<<<<< HEAD
-          if [[ $upstream_branch != master && $upstream_branch != *-maintenance ]]; then
+          if [[ $upstream_branch != master && $upstream_branch != *.x ]]; then
             echo "assuming there is no branch named ${upstream_branch} in indico; defaulting to master"
             upstream_branch=master
-=======
-          if [[ $upstream_branch != master && $upstream_branch != *.x ]]; then
-            echo "assuming there is no branch named ${upstream_branch} in indico; defaulting to 2.3.x"
-            upstream_branch=2.3.x
->>>>>>> 08734172
           else
             echo "using indico upstream branch ${upstream_branch}"
           fi
@@ -126,15 +120,9 @@
             echo "unsupported event: $GITHUB_EVENT_NAME"
             exit 1
           fi
-<<<<<<< HEAD
-          if [[ $upstream_branch != master && $upstream_branch != *-maintenance ]]; then
+          if [[ $upstream_branch != master && $upstream_branch != *.x ]]; then
             echo "assuming there is no branch named ${upstream_branch} in indico; defaulting to master"
             upstream_branch=master
-=======
-          if [[ $upstream_branch != master && $upstream_branch != *.x ]]; then
-            echo "assuming there is no branch named ${upstream_branch} in indico; defaulting to 2.3.x"
-            upstream_branch=2.3.x
->>>>>>> 08734172
           else
             echo "using indico upstream branch ${upstream_branch}"
           fi
@@ -219,15 +207,9 @@
             echo "unsupported event: $GITHUB_EVENT_NAME"
             exit 1
           fi
-<<<<<<< HEAD
-          if [[ $upstream_branch != master && $upstream_branch != *-maintenance ]]; then
+          if [[ $upstream_branch != master && $upstream_branch != *.x ]]; then
             echo "assuming there is no branch named ${upstream_branch} in indico; defaulting to master"
             upstream_branch=master
-=======
-          if [[ $upstream_branch != master && $upstream_branch != *.x ]]; then
-            echo "assuming there is no branch named ${upstream_branch} in indico; defaulting to 2.3.x"
-            upstream_branch=2.3.x
->>>>>>> 08734172
           else
             echo "using indico upstream branch ${upstream_branch}"
           fi
