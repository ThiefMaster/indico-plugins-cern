# This file is part of the CERN Indico plugins.
# Copyright (C) 2014 - 2021 CERN
#
# The CERN Indico plugins are free software; you can redistribute
# them and/or modify them under the terms of the MIT License; see
# the LICENSE file for more details.

from __future__ import unicode_literals

from time import sleep

from indico_ravem import _
from indico_ravem.api import BaseAPI, ZoomAPI
from indico_ravem.plugin import RavemPlugin
from indico_ravem.util import RavemException


_all__ = ('get_room_status', 'connect_room', 'disconnect_room')
API = {
    'zoom': ZoomAPI(),
}


def get_room_status(room_name, room_verbose_name=None):
    """Get the status of a room given its name.

    :param room_name: str -- The name of the room whose status is fetched
    :param room_verbose_name: str -- The prettier name of a room, used in the
        error messages. For example "IT-Amphitheatre" for the room `31-3-004`.
        Defaults to the room's name

    :returns: dict -- the status of the room with the following information:
        - `room_name`: The room identifier
        - `vc_room_id`: The id of the vc_room the room is connected to or
        `None` if the room is not connected.
        - `service_type`: The type of service, given by RAVEM. Usually '"zoom"'
        or `"other"`
        - `connected`: `True` if the room is connected, `False` otherwise
    """
    _room_name = room_verbose_name or room_name
    response = BaseAPI.get_endpoint_status(room_name)
    if response.get("error"):
        RavemPlugin.logger.error(
            "Failed to get status of room %s with error: %s",
            _room_name,
            response["error"],
        )
        raise RavemException(
            _(
                "Failed to get status of room {room} with error: {response[error]}"
            ).format(room=_room_name, response=response)
        )
    status = next(s for s in response['services'] if s['name'] == 'videoconference')
    return {
        'room_name': response['roomName'],
        'vc_room_id': status['eventName'],
        # As per RAVEM api v2, deviceType is identified per room, instead of per room service
        'service_type': response['deviceType'],
        'connected': status['status']
    }


def connect_room(room_name, vc_room, force=False, room_verbose_name=None):
    """Connects a room given its name with a given vc_room.

    If a `RavemException` is raised it is important to verify the
    `reason` attribute of the exception.
    If the room is already connected to the given VC room, the `reason` will be:
    `"already-connected"`.
    If the room is already connected to another VC room and we are not forcing
    the connection, the `reason` will be: `"connected-other"`.

    Forcing the connection (`force=True`) means disconnecting the room from the
    VC room it is currently connected (if it is connected to a different VC room
    than the given one) This option does not guarantee to establish the
    connection as RAVEM might fail to disconnect the room or connect it
    afterwards to the new VC room.

    This operation will also take time as RAVEM is unable to indicate us if the
    disconnection was successful. It is thus required to poll RAVEM. The amount
    of polls and interval between them is defined in the settings. Note that a
    failure to disconnect might simply be slowness in the network coupled with
    aggressive polling settings which fail to poll the expected status in time.

    :param room_name: str -- The name of the room to connect
    :param vc_room: VCRoom -- The VC room instance to connect with the room.
    :param force: bool -- Whether to force the connection between the room and
        the VC room. Defaults to `False`
    :param room_verbose_name: str -- The prettier name of a room, used in the
        error messages.

    :raises: RavemException
    """
    _room_name = room_verbose_name or room_name
    status = get_room_status(room_name)
    _ensure_room_service(room_name, vc_room.type, status["service_type"])
    service_api = get_api(vc_room.type)
    vc_room_id = service_api.get_room_id(vc_room.data)
    if status['connected']:
        if status['vc_room_id'] == vc_room_id:
            raise RavemException(
                _("The room {room} is already connected to the videoconference room {vc_room}")
                .format(room=_room_name, vc_room=vc_room_id),
                'already-connected'
            )
        if not force:
            raise RavemException(
                _("The room {room} is connected to another videoconference room: {vc_room}")
                .format(room=_room_name, vc_room=status['vc_room_id']),
                'connected-other'
            )
        disconnect_response = service_api.disconnect_endpoint(room_name, vc_room_id)
        if disconnect_response.get('error'):
            RavemPlugin.logger.error("Failed to disconnect the room %s from the videoconference room %s with error: %s",
                                     _room_name, status['vc_room_id'], disconnect_response['error'])
            raise RavemException(
                _("Failed to disconnect the room {room} from the videoconference room {vc_room} with error: "
                  "{response[error]}").format(room=_room_name, vc_room=status['vc_room_id'],
                                              response=disconnect_response)
            )

        # A "success" response from RAVEM doesn't mean the room is disconnected.
        # We need to poll RAVEM for the status of the room.

        # ms in settings but time.sleep takes sec
        polling_interval = RavemPlugin.settings.get('polling_interval') / 1000.0
<<<<<<< HEAD
        for attempt in range(RavemPlugin.settings.get('polling_limit')):
            status = get_room_status(room_name, room_special_name=room_special_name)
=======
        for attempt in xrange(RavemPlugin.settings.get('polling_limit')):
            status = get_room_status(room_name)
>>>>>>> c1d85359
            if not status['connected']:
                break
            sleep(polling_interval)
        else:
            RavemPlugin.logger.error("Failed to disconnect the room %s from the videoconference room %s "
                                     "with an unknown error", _room_name, status['vc_room_id'])
            raise RavemException(_("Failed to disconnect the room {room} from the videoconference room {vc_room} with "
                                   "an unknown error").format(room=_room_name, vc_room=status['vc_room_id']))

    response = service_api.connect_endpoint(room_name, vc_room_id)

    if response.get('error'):
        RavemPlugin.logger.error("Failed to connect the room %s to the videoconference room %s with error: %s",
                                 _room_name, vc_room_id, response['error'])
        raise RavemException(
            _("Failed to connect the room {room} to the videoconference room {vc_room} "
              "with error: {response[error]}").format(room=_room_name, vc_room=vc_room_id, response=response)
        )
    return response.get('success', False)


def disconnect_room(room_name, vc_room, force=False, room_verbose_name=None):
    """Disconnect a room given its name from a given vc_room.

    If a `RavemException` is raised it is important to verify the
    `reason` attribute of the exception.
    If the room is already disconnected, the `reason` will be:
    `"already-disconnected"`.
    If the room is connected to another VC room and we are not forcing
    the disconnection, the `reason` will be: `"connected-other"`.

    Forcing the disconnection (`force=True`) will force the room to disconnect
    from the VC room it is connected to, regardless of the given VC room.

    :param room_name: str -- The name of the room to disconnect
    :param vc_room: VCRoom -- The VC room instance to disconnect from the room.
    :param force: bool -- Whether to force the disconnection of the room.
        Defaults to `False`
    :param room_verbose_name: str -- The prettier name of a room, used in the
        error messages.

    :raises: RavemException
    """
    _room_name = room_verbose_name or room_name
    status = get_room_status(room_name)
    _ensure_room_service(room_name, vc_room.type, status['service_type'])
    service_api = get_api(vc_room.type)
    vc_room_id = service_api.get_room_id(vc_room.data)
    if not status['connected']:
        raise RavemException(
            _("The room {room} is already disconnected.").format(room=_room_name),
            'already-disconnected'
        )
    if status['vc_room_id'] != vc_room_id:
        if not force:
            raise RavemException(
                _("The room {room} is connected to another videoconference room: {vc_room}")
                .format(room=_room_name, vc_room=status['vc_room_id']),
                'connected-other'
            )
        else:
            RavemPlugin.logger.info("Force disconnect of room %s from videoconference %s",
                                    _room_name, status['vc_room_id'])

    response = service_api.disconnect_endpoint(room_name, vc_room_id)

    if response.get('error'):
        if response['error'] == 'Call already disconnected':
            raise RavemException(
                _('The room {room} is already disconnected.').format(room=_room_name),
                'already-disconnected'
            )

        RavemPlugin.logger.error("Failed to disconnect the room %s from the videoconference room %s with error: %s",
                                 _room_name, vc_room_id, response['error'])
        raise RavemException(
            _("Failed to disconnect the room {room} from the videoconference room {vc_room} with error: "
              "{response[error]}").format(room=_room_name, vc_room=vc_room_id, response=response)
        )
    return response.get('success', False)


def get_api(service_type):
    try:
        return API[service_type]
    except KeyError:
        raise RavemException(
            "The videoconference service {service} is not supported".format(
                service=service_type
            )
        )


def _ensure_room_service(room_name, room_service, device_type):
    """Ensure the virtual room conference service matches with what the physical room supports"""
    if room_service and device_type != room_service:
        RavemPlugin.logger.error(
            "%s is not supported in the room %s", room_service, room_name
        )
        raise RavemException(
            _("{service} is not supported in the room {room}").format(
                service=room_service, room=room_name
            )
        )<|MERGE_RESOLUTION|>--- conflicted
+++ resolved
@@ -5,8 +5,6 @@
 # them and/or modify them under the terms of the MIT License; see
 # the LICENSE file for more details.
 
-from __future__ import unicode_literals
-
 from time import sleep
 
 from indico_ravem import _
@@ -15,7 +13,6 @@
 from indico_ravem.util import RavemException
 
 
-_all__ = ('get_room_status', 'connect_room', 'disconnect_room')
 API = {
     'zoom': ZoomAPI(),
 }
@@ -124,13 +121,8 @@
 
         # ms in settings but time.sleep takes sec
         polling_interval = RavemPlugin.settings.get('polling_interval') / 1000.0
-<<<<<<< HEAD
         for attempt in range(RavemPlugin.settings.get('polling_limit')):
-            status = get_room_status(room_name, room_special_name=room_special_name)
-=======
-        for attempt in xrange(RavemPlugin.settings.get('polling_limit')):
             status = get_room_status(room_name)
->>>>>>> c1d85359
             if not status['connected']:
                 break
             sleep(polling_interval)
@@ -217,11 +209,7 @@
     try:
         return API[service_type]
     except KeyError:
-        raise RavemException(
-            "The videoconference service {service} is not supported".format(
-                service=service_type
-            )
-        )
+        raise RavemException(f'The videoconference service {service_type} is not supported')
 
 
 def _ensure_room_service(room_name, room_service, device_type):
