# This file is part of the CERN Indico plugins.
# Copyright (C) 2014 - 2021 CERN
#
# The CERN Indico plugins are free software; you can redistribute
# them and/or modify them under the terms of the MIT License; see
# the LICENSE file for more details.

from __future__ import unicode_literals

from flask import jsonify, request
from werkzeug.exceptions import NotFound

from indico.core.errors import IndicoError
from indico.modules.vc.models.vc_rooms import VCRoomEventAssociation
from indico.web.rh import RH

from indico_ravem import _
from indico_ravem.operations import connect_room, disconnect_room, get_room_status
from indico_ravem.util import RavemException, has_access


__all__ = ('RHRavemRoomStatus', 'RHRavemConnectRoom', 'RHRavemDisconnectRoom')


class RHRavemBase(RH):
    def _check_access(self):
        if not has_access(self.event_vc_room):
            raise RavemException(_("Not authorized to access the room with RAVEM"))

<<<<<<< HEAD
    def _process_args(self):
        id_ = request.view_args['event_vc_room_id']
        self.event_vc_room = VCRoomEventAssociation.get(id_)
        if not self.event_vc_room:
=======
    def get_event_vc_room(self, id_):
        event_vc_room = VCRoomEventAssociation.query.get(id_)
        if not event_vc_room:
>>>>>>> c1d85359
            raise NotFound(_("Event VC Room not found for id {id}").format(id=id_))
        if not event_vc_room.link_object:
            raise IndicoError(
                _("Event VC Room ({id}) is not linked to anything").format(id=id_)
            )
        return event_vc_room

    def _process_args(self):
        id_ = request.view_args['event_vc_room_id']
        self.event_vc_room = self.get_event_vc_room(id_)

        event_id = int(request.view_args['confId'])
        event = self.event_vc_room.link_object.event
        if not event:
            raise IndicoError(_("Event VC Room ({id}) does not have an event").format(id=id_))
        if event.id != event_id:
            raise IndicoError(_("Event VC Room ({id}) does not have an event with the id {conf.id}")
                              .format(id=id_, conf=event))

        self.room = self.event_vc_room.link_object.room if self.event_vc_room.link_object else None
        if not self.room:
            raise IndicoError(_("Event VC Room ({id}) is not linked to an event with a room").format(id=id_))
        if not self.room.name:
            raise IndicoError(_("Event VC Room ({id}) is not linked to an event with a valid room").format(id=id_))


class RHRavemRoomStatus(RHRavemBase):
    def _process(self):
        if self.event_vc_room.vc_room.type == 'vidyo':
            return {
                'success': False,
                'reason': 'unsupported',
                'message': '<a target="_blank" href="https://cern.ch/go/6SNm">'
                           'Vidyo is no longer supported</a>'
            }
        try:
            response = get_room_status(self.room.name, self.room.verbose_name)
            response['success'] = True
        except RavemException as err:
<<<<<<< HEAD
            response = {'success': False, 'reason': 'operation-failed', 'message': str(err)}
=======
            response = {'success': False, 'reason': err.reason, 'message': str(err)}
>>>>>>> c1d85359
        return jsonify(response)


class RHRavemConnectRoom(RHRavemBase):
    def _process(self):
        force = request.args.get('force') == '1'
        try:
<<<<<<< HEAD
            connect_room(self.room_name, self.event_vc_room.vc_room, force=force,
                         room_special_name=self.room_special_name)
        except RavemOperationException as err:
            response = {'success': False, 'reason': err.reason, 'message': str(err)}
        except RavemException as err:
            response = {'success': False, 'reason': 'operation-failed', 'message': str(err)}
        else:
            response = {'success': True}
=======
            success = connect_room(self.room.name, self.event_vc_room.vc_room, force=force,
                         room_verbose_name=self.room.verbose_name)
            response = {'success': success}
        except RavemException as err:
            response = {'success': False, 'reason': err.reason, 'message': str(err)}
>>>>>>> c1d85359
        return jsonify(response)


class RHRavemDisconnectRoom(RHRavemBase):
    def _process(self):
        force = request.args.get('force') == '1'
        try:
<<<<<<< HEAD
            disconnect_room(self.room_name, self.event_vc_room.vc_room, force=force,
                            room_special_name=self.room_special_name)
        except RavemOperationException as err:
            response = {'success': False, 'reason': err.reason, 'message': str(err)}
        except RavemException as err:
            response = {'success': False, 'reason': 'operation-failed', 'message': str(err)}
        else:
            response = {'success': True}

=======
            success = disconnect_room(self.room.name, self.event_vc_room.vc_room, force=force,
                            room_verbose_name=self.room.verbose_name)
            response = {'success': success}
        except RavemException as err:
            response = {'success': False, 'reason': err.reason, 'message': str(err)}
>>>>>>> c1d85359
        return jsonify(response)<|MERGE_RESOLUTION|>--- conflicted
+++ resolved
@@ -4,8 +4,6 @@
 # The CERN Indico plugins are free software; you can redistribute
 # them and/or modify them under the terms of the MIT License; see
 # the LICENSE file for more details.
-
-from __future__ import unicode_literals
 
 from flask import jsonify, request
 from werkzeug.exceptions import NotFound
@@ -27,16 +25,9 @@
         if not has_access(self.event_vc_room):
             raise RavemException(_("Not authorized to access the room with RAVEM"))
 
-<<<<<<< HEAD
-    def _process_args(self):
-        id_ = request.view_args['event_vc_room_id']
-        self.event_vc_room = VCRoomEventAssociation.get(id_)
-        if not self.event_vc_room:
-=======
     def get_event_vc_room(self, id_):
         event_vc_room = VCRoomEventAssociation.query.get(id_)
         if not event_vc_room:
->>>>>>> c1d85359
             raise NotFound(_("Event VC Room not found for id {id}").format(id=id_))
         if not event_vc_room.link_object:
             raise IndicoError(
@@ -76,11 +67,7 @@
             response = get_room_status(self.room.name, self.room.verbose_name)
             response['success'] = True
         except RavemException as err:
-<<<<<<< HEAD
-            response = {'success': False, 'reason': 'operation-failed', 'message': str(err)}
-=======
             response = {'success': False, 'reason': err.reason, 'message': str(err)}
->>>>>>> c1d85359
         return jsonify(response)
 
 
@@ -88,22 +75,11 @@
     def _process(self):
         force = request.args.get('force') == '1'
         try:
-<<<<<<< HEAD
-            connect_room(self.room_name, self.event_vc_room.vc_room, force=force,
-                         room_special_name=self.room_special_name)
-        except RavemOperationException as err:
-            response = {'success': False, 'reason': err.reason, 'message': str(err)}
-        except RavemException as err:
-            response = {'success': False, 'reason': 'operation-failed', 'message': str(err)}
-        else:
-            response = {'success': True}
-=======
             success = connect_room(self.room.name, self.event_vc_room.vc_room, force=force,
-                         room_verbose_name=self.room.verbose_name)
+                                   room_verbose_name=self.room.verbose_name)
             response = {'success': success}
         except RavemException as err:
             response = {'success': False, 'reason': err.reason, 'message': str(err)}
->>>>>>> c1d85359
         return jsonify(response)
 
 
@@ -111,21 +87,9 @@
     def _process(self):
         force = request.args.get('force') == '1'
         try:
-<<<<<<< HEAD
-            disconnect_room(self.room_name, self.event_vc_room.vc_room, force=force,
-                            room_special_name=self.room_special_name)
-        except RavemOperationException as err:
-            response = {'success': False, 'reason': err.reason, 'message': str(err)}
-        except RavemException as err:
-            response = {'success': False, 'reason': 'operation-failed', 'message': str(err)}
-        else:
-            response = {'success': True}
-
-=======
             success = disconnect_room(self.room.name, self.event_vc_room.vc_room, force=force,
-                            room_verbose_name=self.room.verbose_name)
+                                      room_verbose_name=self.room.verbose_name)
             response = {'success': success}
         except RavemException as err:
             response = {'success': False, 'reason': err.reason, 'message': str(err)}
->>>>>>> c1d85359
         return jsonify(response)