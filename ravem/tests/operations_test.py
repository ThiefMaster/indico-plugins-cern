--- conflicted
+++ resolved
@@ -5,14 +5,8 @@
 # them and/or modify them under the terms of the MIT License; see
 # the LICENSE file for more details.
 
-from __future__ import unicode_literals
-
 import json
-<<<<<<< HEAD
-import logging
 from unittest.mock import MagicMock
-=======
->>>>>>> c1d85359
 
 import pytest
 
@@ -21,146 +15,7 @@
 from conftest import RAVEM_TEST_API_ENDPOINT, RAVEM_TEST_PATH, fixtures, gen_params
 from indico_ravem.operations import connect_room, get_api, get_room_status
 from indico_ravem.plugin import RavemPlugin
-<<<<<<< HEAD
-from indico_ravem.util import RavemException, RavemOperationException
-
-
-RAVEM_TEST_HOST = 'http://ravem.test'
-RAVEM_TEST_PATH = '/api/services/'
-RAVEM_TEST_API_ENDPOINT = RAVEM_TEST_HOST + RAVEM_TEST_PATH
-
-disconnected_fixtures = [
-    {
-        'room_name': 'test_room',
-        'status': 0,
-        'connected': False,
-        'endpoint': lambda: 'test_user',
-        'error': "Room/Endpoint 'test_room' not found",
-        'vidyo_id': "123456",
-        'data': {
-            'vidyo_username': 'test_user',
-            'vidyo_extension': '12345678',
-        }
-    },
-    {
-        'room_name': 'test_room',
-        'status': 0,
-        'connected': False,
-        'endpoint': lambda: (str(RavemPlugin.settings.get('prefix')) + '111.222.0.42'),
-        'error': "Room/Endpoint 'test_room' not found",
-        'vidyo_id': "654321",
-        'data': {
-            'legacy_hostname': 'test_hostname',
-            'legacy_ip': '111.222.0.42',
-            'vidyo_extension': '12345678',
-        }
-    },
-]
-connected_fixtures = [
-    {
-        'room_name': 'test_room',
-        'status': 1,
-        'connected': True,
-        'endpoint': lambda: 'test_user',
-        'error': "Room/Endpoint 'test_room' not found",
-        'vidyo_id': "456789",
-        'data': {
-            'vidyo_username': 'test_user',
-            'vidyo_extension': '12345678',
-            'event_name': 'test_vc_room',
-            'event_type': 'vidyo'
-        }
-    },
-    {
-        'room_name': 'test_room',
-        'status': 1,
-        'connected': True,
-        'endpoint': lambda: (str(RavemPlugin.settings.get('prefix')) + '111.222.0.42'),
-        'error': "Room/Endpoint 'test_room' not found",
-        'vidyo_id': "987654",
-        'data': {
-            'legacy_hostname': 'test_hostname',
-            'legacy_ip': '111.222.0.42',
-            'vidyo_extension': '12345678',
-            'event_name': 'test_vc_room',
-            'event_type': 'other'
-        }
-    },
-]
-
-fixtures = disconnected_fixtures + connected_fixtures
-
-
-def _gen_params(fixtures, *params):
-    return params, ([fixture[param] for param in params] for fixture in fixtures)
-
-
-@pytest.mark.usefixtures('db')
-@pytest.mark.parametrize(*_gen_params(fixtures, 'room_name', 'status', 'connected', 'endpoint', 'data'))
-def test_get_room_status(httpretty, room_name, status, connected, endpoint, data):
-    RavemPlugin.settings.set('api_endpoint', RAVEM_TEST_API_ENDPOINT)
-    httpretty.register_uri(
-        httpretty.GET,
-        RAVEM_TEST_API_ENDPOINT + 'getstatus',
-        status=200,
-        content_type='application/json',
-        body=json.dumps({
-            'result': {
-                'name': room_name,
-                'vc_endpoint_legacy_hostname': data.get('legacy_hostname'),
-                'vc_endpoint_vidyo_username': data.get('vidyo_username'),
-                'vc_endpoint_legacy_ip': data.get('legacy_ip'),
-                'vc_endpoint_vidyo_extension': data.get('vidyo_extension'),
-                'services': [{
-                    'status': status,
-                    'event_name': data.get('event_name'),
-                    'name': 'videoconference',
-                    'event_type': data.get('event_type')
-                }],
-                'common_name': data.get('common_name')
-            }})
-    )
-
-    status = get_room_status(room_name)
-    assert len(httpretty.httpretty.latest_requests) == 1
-    request = httpretty.last_request()
-
-    assert request.path.startswith(RAVEM_TEST_PATH + 'getstatus')
-    assert request.querystring == {'service_name': ['videoconference'], 'where': ['room_name'], 'value': [room_name]}
-
-    assert status['vc_room_name'] == data.get('event_name')
-    assert status['connected'] == connected
-    assert status['service_type'] == data.get('event_type')
-    assert status['room_endpoint'] == endpoint()
-
-
-@pytest.mark.usefixtures('db')
-@pytest.mark.parametrize(*_gen_params(fixtures, 'room_name', 'error'))
-def test_get_room_status_error(caplog, httpretty, room_name, error):
-    RavemPlugin.settings.set('api_endpoint', RAVEM_TEST_API_ENDPOINT)
-    httpretty.register_uri(
-        httpretty.GET,
-        RAVEM_TEST_API_ENDPOINT + 'getstatus',
-        status=200,
-        content_type='application/json',
-        body=json.dumps({'error': error})
-    )
-
-    with pytest.raises(RavemException) as excinfo:
-        get_room_status(room_name)
-
-    assert str(excinfo.value) == f"Failed to get status of room {room_name} with error: {error}"
-    log = extract_logs(caplog, one=True, name='indico.plugin.ravem')
-    assert log.message == f"Failed to get status of room {room_name} with error: {error}"
-
-    assert len(httpretty.httpretty.latest_requests) == 1
-    request = httpretty.last_request()
-
-    assert request.path.startswith(RAVEM_TEST_PATH + 'getstatus')
-    assert request.querystring == {'service_name': ['videoconference'], 'where': ['room_name'], 'value': [room_name]}
-=======
 from indico_ravem.util import RavemException
->>>>>>> c1d85359
 
 
 @pytest.mark.usefixtures("db")
@@ -186,203 +41,13 @@
             }
         ),
     )
-<<<<<<< HEAD
-
-    with pytest.raises(RavemException) as excinfo:
-        get_room_status(room_name)
-
-    assert str(excinfo.value) == f"Vidyo is not supported in the room {room_name}"
-    log = extract_logs(caplog, one=True, name='indico.plugin.ravem')
-    assert log.message == f"Vidyo is not supported in the room {room_name}"
-
-    assert len(httpretty.httpretty.latest_requests) == 1
-    request = httpretty.last_request()
-
-    assert request.path.startswith(RAVEM_TEST_PATH + 'getstatus')
-    assert request.querystring == {'service_name': ['videoconference'], 'where': ['room_name'], 'value': [room_name]}
-
-
-@pytest.mark.usefixtures('db')
-@pytest.mark.parametrize(*_gen_params(connected_fixtures, 'room_name', 'status', 'data'))
-def test_disconnect_room(httpretty, room_name, status, data):
-    RavemPlugin.settings.set('api_endpoint', RAVEM_TEST_API_ENDPOINT)
-    httpretty.register_uri(
-        httpretty.GET,
-        RAVEM_TEST_API_ENDPOINT + 'getstatus',
-        status=200,
-        content_type='application/json',
-        body=json.dumps({
-            'result': {
-                'name': room_name,
-                'vc_endpoint_legacy_hostname': data.get('legacy_hostname'),
-                'vc_endpoint_vidyo_username': data.get('vidyo_username'),
-                'vc_endpoint_legacy_ip': data.get('legacy_ip'),
-                'vc_endpoint_vidyo_extension': data.get('vidyo_extension'),
-                'services': [{
-                    'status': status,
-                    'event_name': data.get('event_name'),
-                    'name': 'videoconference',
-                    'event_type': data.get('event_type')
-                }],
-                'common_name': data.get('common_name')
-            }})
-    )
-    httpretty.register_uri(
-        httpretty.POST,
-        RAVEM_TEST_API_ENDPOINT + 'videoconference/disconnect',
-        status=200,
-        content_type='application/json',
-        body=json.dumps({'result': 'OK'})
-    )
-
-=======
->>>>>>> c1d85359
     vc_room = MagicMock()
     vc_room.type = 'foo'
 
     with pytest.raises(RavemException) as excinfo:
-<<<<<<< HEAD
-        disconnect_room(room_name, vc_room)
+        connect_room(room_name, vc_room, force=True)
 
-    assert str(excinfo.value) == "Failed to disconnect the room {} from the Vidyo room {} with error: {}" \
-                                 .format(room_name, data.get('event_name'), error_message)
-    log = extract_logs(caplog, one=True, name='indico.plugin.ravem')
-    assert log.message == "Failed to disconnect the room {} from the Vidyo room {} with error: {}" \
-                          .format(room_name, data.get('event_name'), error_message)
-
-    assert len(httpretty.httpretty.latest_requests) == 2
-    status_request = httpretty.httpretty.latest_requests[0]
-    request = httpretty.last_request()
-
-    assert request.path.startswith(RAVEM_TEST_PATH + 'videoconference/disconnect')
-    query = {
-        'type': [data.get('event_type')],
-        'where': ['room_name'],
-        'value': [room_name],
-    }
-    if data.get('event_type') == 'vidyo':
-        query['vidyo_room_name'] = [data.get('event_name')]
-    assert request.querystring == query
-
-    assert status_request.path.startswith(RAVEM_TEST_PATH + 'getstatus')
-    assert status_request.querystring == {
-        'service_name': ['videoconference'],
-        'where': ['room_name'],
-        'value': [room_name]
-    }
-
-
-@pytest.mark.usefixtures('db')
-@pytest.mark.parametrize(*_gen_params(disconnected_fixtures, 'room_name', 'status', 'data'))
-def test_disconnect_room_not_connected(httpretty, room_name, status, data):
-    RavemPlugin.settings.set('api_endpoint', RAVEM_TEST_API_ENDPOINT)
-    httpretty.register_uri(
-        httpretty.GET,
-        RAVEM_TEST_API_ENDPOINT + 'getstatus',
-        status=200,
-        content_type='application/json',
-        body=json.dumps({
-            'result': {
-                'name': room_name,
-                'vc_endpoint_legacy_hostname': data.get('legacy_hostname'),
-                'vc_endpoint_vidyo_username': data.get('vidyo_username'),
-                'vc_endpoint_legacy_ip': data.get('legacy_ip'),
-                'vc_endpoint_vidyo_extension': data.get('vidyo_extension'),
-                'services': [{
-                    'status': status,
-                    'event_name': data.get('event_name'),
-                    'name': 'videoconference',
-                    'event_type': data.get('event_type')
-                }],
-                'common_name': data.get('common_name')
-            }})
-    )
-
-    vc_room = MagicMock()
-    vc_room.name = data.get('event_name')
-
-    with pytest.raises(RavemOperationException) as excinfo:
-        disconnect_room(room_name, vc_room)
-
-    assert str(excinfo.value) == f"The room {room_name} is already disconnected."
-    assert excinfo.value.reason == 'already-disconnected'
-
-    assert len(httpretty.httpretty.latest_requests) == 1
-    status_request = httpretty.httpretty.latest_requests[0]
-    request = httpretty.last_request()
-
-    assert request.path.startswith(RAVEM_TEST_PATH + 'getstatus')
-    assert request.querystring == {'service_name': ['videoconference'], 'where': ['room_name'], 'value': [room_name]}
-
-    assert status_request.path.startswith(RAVEM_TEST_PATH + 'getstatus')
-    assert status_request.querystring == {
-        'service_name': ['videoconference'],
-        'where': ['room_name'],
-        'value': [room_name]
-    }
-
-
-@pytest.mark.usefixtures('db')
-@pytest.mark.parametrize(*_gen_params(connected_fixtures, 'room_name', 'status', 'data'))
-def test_disconnect_room_already_disconnected(httpretty, room_name, status, data):
-    RavemPlugin.settings.set('api_endpoint', RAVEM_TEST_API_ENDPOINT)
-    httpretty.register_uri(
-        httpretty.GET,
-        RAVEM_TEST_API_ENDPOINT + 'getstatus',
-        status=200,
-        content_type='application/json',
-        body=json.dumps({
-            'result': {
-                'name': room_name,
-                'vc_endpoint_legacy_hostname': data.get('legacy_hostname'),
-                'vc_endpoint_vidyo_username': data.get('vidyo_username'),
-                'vc_endpoint_legacy_ip': data.get('legacy_ip'),
-                'vc_endpoint_vidyo_extension': data.get('vidyo_extension'),
-                'services': [{
-                    'status': status,
-                    'event_name': data.get('event_name'),
-                    'name': 'videoconference',
-                    'event_type': data.get('event_type')
-                }],
-                'common_name': data.get('common_name')
-            }})
-    )
-    httpretty.register_uri(
-        httpretty.POST,
-        RAVEM_TEST_API_ENDPOINT + 'videoconference/disconnect',
-        status=200,
-        content_type='application/json',
-        body=json.dumps({'error': 'Call already disconnected'})
-    )
-
-    vc_room = MagicMock()
-    vc_room.name = data.get('event_name')
-
-    with pytest.raises(RavemOperationException) as excinfo:
-        disconnect_room(room_name, vc_room)
-
-    assert str(excinfo.value) == f"The room {room_name} is already disconnected."
-    assert excinfo.value.reason == 'already-disconnected'
-
-    assert len(httpretty.httpretty.latest_requests) == 2
-    status_request = httpretty.httpretty.latest_requests[0]
-    request = httpretty.last_request()
-
-    assert request.path.startswith(RAVEM_TEST_PATH + 'videoconference/disconnect')
-    query = {
-        'type': [data.get('event_type')],
-        'where': ['room_name'],
-        'value': [room_name],
-    }
-    if data.get('event_type') == 'vidyo':
-        query['vidyo_room_name'] = [data.get('event_name')]
-    assert request.querystring == query
-=======
-        connect_room(room_name, vc_room, force=True)
->>>>>>> c1d85359
-
-    assert str(excinfo.value) == "{service} is not supported in the room {room}"\
-        .format(service=vc_room.type, room=room_name)
+    assert str(excinfo.value) == f"{vc_room.type} is not supported in the room {room_name}"
 
 
 @pytest.mark.usefixtures("db")
@@ -413,81 +78,8 @@
         ),
     )
 
-<<<<<<< HEAD
-    vc_room = MagicMock()
-    vc_room.name = data.get('event_name')
-
-    with pytest.raises(RavemOperationException) as excinfo:
-        disconnect_room(room_name, vc_room)
-
-    assert str(excinfo.value) == f'The room {room_name} is connected to an other Vidyo room: {different_vc_room}'
-    assert excinfo.value.reason == 'connected-other'
-
-    assert len(httpretty.httpretty.latest_requests) == 1
-    status_request = httpretty.httpretty.latest_requests[0]
-    request = httpretty.last_request()
-
-    assert request.path.startswith(RAVEM_TEST_PATH + 'getstatus')
-    assert request.querystring == {'service_name': ['videoconference'], 'where': ['room_name'], 'value': [room_name]}
-
-    assert status_request.path.startswith(RAVEM_TEST_PATH + 'getstatus')
-    assert status_request.querystring == {
-        'service_name': ['videoconference'],
-        'where': ['room_name'],
-        'value': [room_name]
-    }
-
-
-@pytest.mark.usefixtures('db')
-@pytest.mark.parametrize(*_gen_params(connected_fixtures, 'room_name', 'status', 'data'))
-def test_disconnect_room_force(caplog, httpretty, room_name, status, data):
-    caplog.set_level(logging.INFO)
-    RavemPlugin.settings.set('api_endpoint', RAVEM_TEST_API_ENDPOINT)
-    different_vc_room = 'different_vc_room'
-    httpretty.register_uri(
-        httpretty.GET,
-        RAVEM_TEST_API_ENDPOINT + 'getstatus',
-        status=200,
-        content_type='application/json',
-        body=json.dumps({
-            'result': {
-                'name': room_name,
-                'vc_endpoint_legacy_hostname': data.get('legacy_hostname'),
-                'vc_endpoint_vidyo_username': data.get('vidyo_username'),
-                'vc_endpoint_legacy_ip': data.get('legacy_ip'),
-                'vc_endpoint_vidyo_extension': data.get('vidyo_extension'),
-                'services': [{
-                    'status': status,
-                    'event_name': different_vc_room,
-                    'name': 'videoconference',
-                    'event_type': data.get('event_type')
-                }],
-                'common_name': data.get('common_name')
-            }})
-    )
-    httpretty.register_uri(
-        httpretty.POST,
-        RAVEM_TEST_API_ENDPOINT + 'videoconference/disconnect',
-        status=200,
-        content_type='application/json',
-        body=json.dumps({'result': 'OK'})
-    )
-
-    vc_room = MagicMock()
-    vc_room.name = data.get('event_name')
-
-    disconnect_room(room_name, vc_room, force=True)
-
-    log = extract_logs(caplog, one=True, name='indico.plugin.ravem')
-    assert log.message == "Force disconnect of room {} from vc_room {} (expected to disconnect from vc_room {})" \
-                          .format(room_name, different_vc_room, data.get('event_name'))
-
-    assert len(httpretty.httpretty.latest_requests) == 2
-    status_request = httpretty.httpretty.latest_requests[0]
-=======
     status = get_room_status(room_name)
     assert len(httpretty.httpretty.latest_requests) == 1
->>>>>>> c1d85359
     request = httpretty.last_request()
 
     assert request.path.startswith(RAVEM_TEST_PATH + "rooms/details")
@@ -513,240 +105,13 @@
 
     room_verbose_name = "room_verbose_name"
     with pytest.raises(RavemException) as excinfo:
-<<<<<<< HEAD
-        connect_room(room_name, vc_room)
+        get_room_status(room_name, room_verbose_name)
 
-    assert str(excinfo.value) == "Failed to connect the room {} to the Vidyo room {} with error: {}" \
-                                 .format(room_name, data.get('event_name'), error_message)
-    log = extract_logs(caplog, one=True, name='indico.plugin.ravem')
-    assert log.message == "Failed to connect the room {} to the Vidyo room {} with error: {}" \
-                          .format(room_name, data.get('event_name'), error_message)
-
-    assert len(httpretty.httpretty.latest_requests) == 2
-    status_request = httpretty.httpretty.latest_requests[0]
-    request = httpretty.last_request()
-
-    assert request.path.startswith(RAVEM_TEST_PATH + 'videoconference/connect')
-    assert request.querystring == {
-        'vidyo_room_id': [vidyo_id],
-        'query': [endpoint()],
-    }
-
-    assert status_request.path.startswith(RAVEM_TEST_PATH + 'getstatus')
-    assert status_request.querystring == {
-        'service_name': ['videoconference'],
-        'where': ['room_name'],
-        'value': [room_name]
-    }
-=======
-        get_room_status(room_name, room_verbose_name)
->>>>>>> c1d85359
-
-    assert (
-        str(excinfo.value)
-        == "Failed to get status of room {0} with error: {1}".format(
-            room_verbose_name, error
-        )
-    )
+    assert str(excinfo.value) == f"Failed to get status of room {room_verbose_name} with error: {error}"
     log = extract_logs(caplog, one=True, name="indico.plugin.ravem")
-    assert log.message == "Failed to get status of room {0} with error: {1}".format(
-        room_verbose_name, error
-    )
-
-<<<<<<< HEAD
-    vc_room = MagicMock()
-    vc_room.name = data.get('event_name')
-    vc_room.data = {'vidyo_id': vidyo_id}
-
-    with pytest.raises(RavemOperationException) as excinfo:
-        connect_room(room_name, vc_room)
-
-    assert str(excinfo.value) == f'The room {room_name} is already connected to the vidyo room {vc_room.name}'
-    assert excinfo.value.reason == 'already-connected'
+    assert log.message == f"Failed to get status of room {room_verbose_name} with error: {error}"
 
     assert len(httpretty.httpretty.latest_requests) == 1
-    status_request = httpretty.last_request()
-
-    assert status_request.path.startswith(RAVEM_TEST_PATH + 'getstatus')
-    assert status_request.querystring == {
-        'service_name': ['videoconference'],
-        'where': ['room_name'],
-        'value': [room_name]
-    }
-
-
-@pytest.mark.usefixtures('db')
-@pytest.mark.parametrize(*_gen_params(connected_fixtures, 'room_name', 'status', 'data'))
-def test_connect_room_connected_other(httpretty, room_name, status, data):
-    RavemPlugin.settings.set('api_endpoint', RAVEM_TEST_API_ENDPOINT)
-    different_vc_room = 'different_vc_room'
-    httpretty.register_uri(
-        httpretty.GET,
-        RAVEM_TEST_API_ENDPOINT + 'getstatus',
-        status=200,
-        content_type='application/json',
-        body=json.dumps({
-            'result': {
-                'name': room_name,
-                'vc_endpoint_legacy_hostname': data.get('legacy_hostname'),
-                'vc_endpoint_vidyo_username': data.get('vidyo_username'),
-                'vc_endpoint_legacy_ip': data.get('legacy_ip'),
-                'vc_endpoint_vidyo_extension': data.get('vidyo_extension'),
-                'services': [{
-                    'status': status,
-                    'event_name': different_vc_room,
-                    'name': 'videoconference',
-                    'event_type': data.get('event_type')
-                }],
-                'common_name': data.get('common_name')
-            }})
-    )
-
-    vc_room = MagicMock()
-    vc_room.name = data.get('event_name')
-
-    with pytest.raises(RavemOperationException) as excinfo:
-        connect_room(room_name, vc_room)
-
-    assert str(excinfo.value) == f'The room {room_name} is connected to an other Vidyo room: {different_vc_room}'
-    assert excinfo.value.reason == 'connected-other'
-
-    assert len(httpretty.httpretty.latest_requests) == 1
-    status_request = httpretty.last_request()
-
-    assert status_request.path.startswith(RAVEM_TEST_PATH + 'getstatus')
-    assert status_request.querystring == {
-        'service_name': ['videoconference'],
-        'where': ['room_name'],
-        'value': [room_name]
-    }
-
-
-@pytest.mark.usefixtures('db')
-@pytest.mark.parametrize(*_gen_params(connected_fixtures, 'room_name', 'status', 'data'))
-def test_connect_room_force_fail(caplog, httpretty, room_name, status, data):
-    RavemPlugin.settings.set('api_endpoint', RAVEM_TEST_API_ENDPOINT)
-    RavemPlugin.settings.set('polling_limit', 3)
-    RavemPlugin.settings.set('polling_interval', 100)
-    different_vc_room = 'different_vc_room'
-    httpretty.register_uri(
-        httpretty.GET,
-        RAVEM_TEST_API_ENDPOINT + 'getstatus',
-        status=200,
-        content_type='application/json',
-        body=json.dumps({
-            'result': {
-                'name': room_name,
-                'vc_endpoint_legacy_hostname': data.get('legacy_hostname'),
-                'vc_endpoint_vidyo_username': data.get('vidyo_username'),
-                'vc_endpoint_legacy_ip': data.get('legacy_ip'),
-                'vc_endpoint_vidyo_extension': data.get('vidyo_extension'),
-                'services': [{
-                    'status': status,
-                    'event_name': different_vc_room,
-                    'name': 'videoconference',
-                    'event_type': data.get('event_type')
-                }],
-                'common_name': data.get('common_name')
-            }})
-    )
-    httpretty.register_uri(
-        httpretty.POST,
-        RAVEM_TEST_API_ENDPOINT + 'videoconference/disconnect',
-        status=200,
-        content_type='application/json',
-        body=json.dumps({'result': 'OK'})
-    )
-
-    vc_room = MagicMock()
-    vc_room.name = data.get('event_name')
-
-    with pytest.raises(RavemException) as excinfo:
-        connect_room(room_name, vc_room, force=True)
-
-    assert str(excinfo.value) == "Failed to disconnect the room {} from the Vidyo room {} with an unknown error" \
-                                 .format(room_name, data.get('event_name'))
-    log = extract_logs(caplog, one=True, name='indico.plugin.ravem')
-    assert log.message == "Failed to disconnect the room {} from the Vidyo room {} with an unknown error" \
-                          .format(room_name, data.get('event_name'))
-
-    # status, disconnect and polling attempts
-    assert len(httpretty.httpretty.latest_requests) == 2 + RavemPlugin.settings.get('polling_limit')
-    for i, status_request in enumerate(httpretty.httpretty.latest_requests):
-        if i == 1:  # disconnect request
-            continue
-
-        assert status_request.path.startswith(RAVEM_TEST_PATH + 'getstatus')
-        assert status_request.querystring == {
-            'service_name': ['videoconference'],
-            'where': ['room_name'],
-            'value': [room_name]
-        }
-
-    request = httpretty.httpretty.latest_requests[1]
-    assert request.path.startswith(RAVEM_TEST_PATH + 'videoconference/disconnect')
-    query = {
-        'type': [data.get('event_type')],
-        'where': ['room_name'],
-        'value': [room_name],
-    }
-    if data.get('event_type') == 'vidyo':
-        query['vidyo_room_name'] = [different_vc_room]
-    assert request.querystring == query
-
-
-@pytest.mark.usefixtures('db')
-@pytest.mark.parametrize(*_gen_params(connected_fixtures, 'room_name', 'status', 'data'))
-def test_connect_room_force_error(caplog, httpretty, room_name, status, data):
-    RavemPlugin.settings.set('api_endpoint', RAVEM_TEST_API_ENDPOINT)
-    error_message = 'Some internal error'
-    different_vc_room = 'different_vc_room'
-    httpretty.register_uri(
-        httpretty.GET,
-        RAVEM_TEST_API_ENDPOINT + 'getstatus',
-        status=200,
-        content_type='application/json',
-        body=json.dumps({
-            'result': {
-                'name': room_name,
-                'vc_endpoint_legacy_hostname': data.get('legacy_hostname'),
-                'vc_endpoint_vidyo_username': data.get('vidyo_username'),
-                'vc_endpoint_legacy_ip': data.get('legacy_ip'),
-                'vc_endpoint_vidyo_extension': data.get('vidyo_extension'),
-                'services': [{
-                    'status': status,
-                    'event_name': different_vc_room,
-                    'name': 'videoconference',
-                    'event_type': data.get('event_type')
-                }],
-                'common_name': data.get('common_name')
-            }})
-    )
-    httpretty.register_uri(
-        httpretty.POST,
-        RAVEM_TEST_API_ENDPOINT + 'videoconference/disconnect',
-        status=200,
-        content_type='application/json',
-        body=json.dumps({'error': error_message})
-    )
-
-    vc_room = MagicMock()
-    vc_room.name = data.get('event_name')
-
-    with pytest.raises(RavemException) as excinfo:
-        connect_room(room_name, vc_room, force=True)
-
-    assert str(excinfo.value) == \
-        f'Failed to disconnect the room {room_name} from the Vidyo room {different_vc_room} with error: {error_message}'
-    log = extract_logs(caplog, one=True, name='indico.plugin.ravem')
-    assert log.message == "Failed to disconnect the room {} from the Vidyo room {} with error: {}" \
-                          .format(room_name, different_vc_room, error_message)
-
-    assert len(httpretty.httpretty.latest_requests) == 2
-    status_request = httpretty.httpretty.latest_requests[0]
-=======
-    assert len(httpretty.httpretty.latest_requests) == 1
->>>>>>> c1d85359
     request = httpretty.last_request()
 
     assert request.path.startswith(RAVEM_TEST_PATH + "rooms/details")
